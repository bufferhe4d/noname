--- conflicted
+++ resolved
@@ -11,13 +11,8 @@
     imports::FnKind,
     parser::{
         types::{
-<<<<<<< HEAD
             is_numeric, Attribute, AttributeKind, FnSig, ForLoopArgument, FuncOrMethod,
-            FunctionDef, Stmt, StmtKind, Symbolic, Ty, TyKind,
-=======
-            is_numeric, FnSig, ForLoopArgument, FunctionDef, ModulePath, Stmt, StmtKind, Symbolic,
-            Ty, TyKind,
->>>>>>> 99c3935a
+            FunctionDef, Stmt, StmtKind, Symbolic, Ty, TyKind, ModulePath,
         },
         CustomType, Expr, ExprKind, Op2,
     },
